--- conflicted
+++ resolved
@@ -34,18 +34,13 @@
 			}
 		}
 		if len(tmpSubnet) == 2 {
-<<<<<<< HEAD
 			if tmpInt, err = strconv.ParseUint(tmpSubnet[1], 10, 32); err == nil && tmpInt <= 32 {
 				res.Cidr = uint32(tmpInt)
 			} else {
 				if tmpInt > 32 {
 					return IP{}, fmt.Errorf("Invalid CIDR value: %d", tmpInt)
 				}
-=======
-			if tmpInt, err = strconv.ParseUint(tmpSubnet[1], 10, 32); err == nil && tmpInt <= 255 {
-				res.Cidr = 0xFFFFFFFF << uint32(tmpInt)
-			} else {
->>>>>>> 0b8e7a85
+
 				return IP{}, err
 			}
 		} else {
