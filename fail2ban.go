--- conflicted
+++ resolved
@@ -28,7 +28,6 @@
 	ipViewed = map[string]IPViewed{}
 )
 
-<<<<<<< HEAD
 // Rules struct fail2ban config
 type rules struct {
 	ignorecommand     string        `yaml:"igonecommand"`
@@ -52,31 +51,6 @@
 	banactionAllports string        `yaml:"banaction_allports"` //same as above
 	actionAbuseipdb   string        `yaml:"action_abuseipdb"`
 	action            string        `yaml:"action"` //maybe change for []string
-=======
-// struct fail2ban config
-type Rule struct {
-	ignorecommand     string `yaml:"igonecommand"`
-	bantime           string `yaml:"bantime"`  //exprimate in second
-	findtime          string `yaml:"findtime"` //exprimate in second
-	maxretry          int    `yaml:"maxretry"`
-	backend           string `yaml:"backend"`     //maybe we have to change this to another things or just delete it if its useless
-	usedns            string `yaml:"usedns"`      //maybe change string by a int for limit the size (yes:0, warn:1, no:2, raw:3)
-	logencoding       string `yaml:"logencoding"` //maybe useless for our project (utf-8, ascii)
-	enabled           bool   `yaml:"enabled"`     //enable or disable the jail
-	mode              string `yaml:"mode"`        //same than usedns
-	filter            string `yaml:"filter"`      //= %(name)s[mode=%(mode)s] maybe change for a []string
-	destemail         string `yaml:"destemail"`
-	sender            string `yaml:"sender"`
-	mta               string `yaml:"mta"`      //same than usedns
-	protocol          string `yaml:"protocol"` //maybe int (tcp:0, udp:1)
-	chain             string `yaml:"chain"`    //maybe useless because handle by traefik chain
-	port              [2]int `yaml:"port"`
-	fail2banAgent     string `yaml:"fail2ban_agent"`
-	banaction         string `yaml:"banaction"`          //maybe useless because we are the firewall ?
-	banactionAllports string `yaml:"banaction_allports"` //same as above
-	actionAbuseipdb   string `yaml:"action_abuseipdb"`
-	action            string `yaml:"action"` //maybe change for []string
->>>>>>> 7b657e6a
 }
 
 // List struct
@@ -89,11 +63,7 @@
 type Config struct {
 	blacklist List
 	whitelist List
-<<<<<<< HEAD
 	rules     rules
-=======
-	Rules     Rule
->>>>>>> 7b657e6a
 }
 
 // CreateConfig populates the Config data object
@@ -136,21 +106,15 @@
 
 // New instantiates and returns the required components used to handle a HTTP request
 func New(ctx context.Context, next http.Handler, config *Config, name string) (http.Handler, error) {
-<<<<<<< HEAD
-	iplist, err := ImportIP(config.whitelist)
-=======
-
-
-	if config.Rules.bantime == "" || config.Rules.findtime == "" {
+	if config.rules.bantime == "" || config.rules.findtime == "" {
 		return nil, fmt.Errorf("Can't use empty bantime or fintime")
 	}
 
-	if config.Rules.port[0] < 0 || config.Rules.port[1] < config.Rules.port[0] {
+	if config.rules.port[0] < 0 || config.rules.port[1] < config.rules.port[0] {
 		return nil, fmt.Errorf("Your port configuration is bad, please change that")
 	}
 
-	whitelist, err := ImportIP(config.whitelist)
->>>>>>> 7b657e6a
+ 	iplist, err := ImportIP(config.whitelist)
 	if err != nil {
 		return nil, err
 	}
