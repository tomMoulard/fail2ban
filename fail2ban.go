package fail2ban

import (
	"context"
	"log"
	"net/http"
<<<<<<< HEAD
	"os"
)

// Logger TestLogger
var (
	Logger = log.New(os.Stdout, "Test", log.Ldate|log.Ltime|log.Lshortfile)
=======
	"strings"

	"github.com/tommoulard/fail2ban/files"
>>>>>>> 0917c37d
)

// struct fail2ban config
type rules struct {
	ignorecommand     string `yaml:"igonecommand"`
	bantime           int64  `yaml:"bantime"`  //exprimate in second
	findtime          int64  `yaml:"findtime"` //exprimate in second
	maxretry          int    `yaml:"maxretry"`
	backend           string `yaml:"backend"`     //maybe we have to change this to another things or just delete it if its useless
	usedns            string `yaml:"usedns"`      //maybe change string by a int for limit the size (yes:0, warn:1, no:2, raw:3)
	logencoding       string `yaml:"logencoding"` //maybe useless for our project (utf-8, ascii)
	enabled           bool   `yaml:"enabled"`     //enable or disable the jail
	mode              string `yaml:"mode"`        //same than usedns
	filter            string `yaml:"filter"`      //= %(name)s[mode=%(mode)s] maybe change for a []string
	destemail         string `yaml:"destemail"`
	sender            string `yaml:"sender"`
	mta               string `yaml:"mta"`      //same than usedns
	protocol          string `yaml:"protocol"` //maybe int (tcp:0, udp:1)
	chain             string `yaml:"chain"`    //maybe useless because handle by traefik chain
	port              [2]int `yaml:"port"`
	fail2banAgent     string `yaml:"fail2ban_agent"`
	banaction         string `yaml:"banaction"`          //maybe useless because we are the firewall ?
	banactionAllports string `yaml:"banaction_allports"` //same as above
	actionAbuseipdb   string `yaml:"action_abuseipdb"`
	action            string `yaml:"action"` //maybe change for []string
}

type List struct {
	ip    []string
	files []string
}

type Config struct {
	blacklist List
	whitelist List
}

// CreateConfig populates the Config data object
func CreateConfig() *Config {
	return &Config{}
}

// Fail2Ban holds the necessary components of a Traefik plugin
type Fail2Ban struct {
	next      http.Handler
	name      string
	whitelist []string
	blacklist []string
}

func importIP(list List) ([]string, error) {
	var rlist []string
	for _, ip := range list.files {
		content, err := files.GetFileContent(ip)
		if err != nil {
			return nil, err
		}
		rlist = append(rlist, strings.Split(content, "\n")...)
	}
	rlist = append(rlist, list.ip...)
	return rlist, nil
}

// New instantiates and returns the required components used to handle a HTTP request
func New(ctx context.Context, next http.Handler, config *Config, name string) (http.Handler, error) {
	whitelist, err := importIP(config.whitelist)
	if err != nil {
		return nil, err
	}

	blacklist, err := importIP(config.blacklist)
	if err != nil {
		return nil, err
	}

	return &Fail2Ban{
		next:      next,
		name:      name,
		whitelist: whitelist,
		blacklist: blacklist,
	}, nil
}

// Iterate over every headers to match the ones specified in the config and
// return nothing if regexp failed.
func (u *Fail2Ban) ServeHTTP(rw http.ResponseWriter, req *http.Request) {
	remoteIP := req.RemoteAddr
	// Whitelist
	for _, ip := range u.Whitelist {
		if ip.compare(remoteIP) {
			u.next.ServeHTTP(rw, req)
			return
		}
	}
	// Blacklist
	for _, ip := range u.Blacklist {
		if ip.compare(remoteIP) {
			Logger.Println(remoteIP + " is in the Blacklist")
			rw.WriteHeader(http.StatusForbidden)
			return
		}
	}

	u.next.ServeHTTP(rw, req)
}<|MERGE_RESOLUTION|>--- conflicted
+++ resolved
@@ -4,18 +4,15 @@
 	"context"
 	"log"
 	"net/http"
-<<<<<<< HEAD
 	"os"
+	"strings"
+
+	"github.com/tommoulard/fail2ban/files"
 )
 
 // Logger TestLogger
 var (
 	Logger = log.New(os.Stdout, "Test", log.Ldate|log.Ltime|log.Lshortfile)
-=======
-	"strings"
-
-	"github.com/tommoulard/fail2ban/files"
->>>>>>> 0917c37d
 )
 
 // struct fail2ban config
