--- conflicted
+++ resolved
@@ -4,13 +4,9 @@
 	"context"
 	"log"
 	"net/http"
-<<<<<<< HEAD
 	"strings"
 	"os"
-=======
-	"os"
-	"strings"
->>>>>>> 00d8063b
+
 
 	"github.com/tommoulard/fail2ban/files"
 )
@@ -46,13 +42,9 @@
 }
 
 type List struct {
-<<<<<<< HEAD
 	Ip    []string
 	Files []string
-=======
-	ip    []string
-	files []string
->>>>>>> 00d8063b
+
 }
 
 type Config struct {
@@ -73,48 +65,34 @@
 	blacklist []string
 }
 
-<<<<<<< HEAD
 func ImportIP(list List) ([]string, error) {
 	var rlist []string
 	for _, ip := range list.Files {
-=======
-func importIP(list List) ([]string, error) {
-	var rlist []string
-	for _, ip := range list.files {
->>>>>>> 00d8063b
+
 		content, err := files.GetFileContent(ip)
 		if err != nil {
 			return nil, err
 		}
 		rlist = append(rlist, strings.Split(content, "\n")...)
 	}
-<<<<<<< HEAD
     if len(rlist) > 1 {
         rlist = rlist[:len(rlist)-1]
     }
     rlist = append(rlist, list.Ip...)
-=======
-	rlist = append(rlist, list.ip...)
->>>>>>> 00d8063b
+
 	return rlist, nil
 }
 
 // New instantiates and returns the required components used to handle a HTTP request
 func New(ctx context.Context, next http.Handler, config *Config, name string) (http.Handler, error) {
-<<<<<<< HEAD
 	whitelist, err := ImportIP(config.whitelist)
-=======
-	whitelist, err := importIP(config.whitelist)
->>>>>>> 00d8063b
+
 	if err != nil {
 		return nil, err
 	}
 
-<<<<<<< HEAD
 	blacklist, err := ImportIP(config.blacklist)
-=======
-	blacklist, err := importIP(config.blacklist)
->>>>>>> 00d8063b
+
 	if err != nil {
 		return nil, err
 	}
@@ -130,25 +108,5 @@
 // Iterate over every headers to match the ones specified in the config and
 // return nothing if regexp failed.
 func (u *Fail2Ban) ServeHTTP(rw http.ResponseWriter, req *http.Request) {
-<<<<<<< HEAD
-=======
-	remoteIP := req.RemoteAddr
-	// Whitelist
-	for _, ip := range u.Whitelist {
-		if ip.compare(remoteIP) {
-			u.next.ServeHTTP(rw, req)
-			return
-		}
-	}
-	// Blacklist
-	for _, ip := range u.Blacklist {
-		if ip.compare(remoteIP) {
-			Logger.Println(remoteIP + " is in the Blacklist")
-			rw.WriteHeader(http.StatusForbidden)
-			return
-		}
-	}
-
->>>>>>> 00d8063b
 	u.next.ServeHTTP(rw, req)
 }